--- conflicted
+++ resolved
@@ -24,11 +24,10 @@
         self._win.erase()
         self.addstr(0, 0, "[", to_curses_attr(get_theme().COLOR_INFORMATION_BAR))
 
-<<<<<<< HEAD
-        create_gaps = config.get('create_gaps', False)
-        show_names = config.get('show_tab_names', False)
-        show_nums = config.get('show_tab_numbers', True)
-        use_nicks = config.get('use_tab_nicks', True)
+        create_gaps = config.get('create_gaps')
+        show_names = config.get('show_tab_names')
+        show_nums = config.get('show_tab_numbers')
+        use_nicks = config.get('use_tab_nicks')
         # ignore any remaining gap tabs if the feature is not enabled
         if create_gaps:
             sorted_tabs = self.core.tabs[:]
@@ -38,35 +37,12 @@
         for nb, tab in enumerate(sorted_tabs):
             if not tab: continue
             color = tab.color
-            if not config.get('show_inactive_tabs', True) and\
+            if not config.get('show_inactive_tabs') and\
                     color is get_theme().COLOR_TAB_NORMAL:
                 continue
             try:
                 if show_nums or not show_names:
                     self.addstr("%s" % str(nb), to_curses_attr(color))
-=======
-            create_gaps = config.get('create_gaps')
-            show_names = config.get('show_tab_names')
-            show_nums = config.get('show_tab_numbers')
-            use_nicks = config.get('use_tab_nicks')
-            # ignore any remaining gap tabs if the feature is not enabled
-            if create_gaps:
-                sorted_tabs = self.core.tabs[:]
-            else:
-                sorted_tabs = [tab for tab in self.core.tabs if tab]
-
-            for nb, tab in enumerate(sorted_tabs):
-                if not tab: continue
-                color = tab.color
-                if not config.get('show_inactive_tabs') and\
-                        color is get_theme().COLOR_TAB_NORMAL:
-                    continue
-                try:
-                    if show_nums or not show_names:
-                        self.addstr("%s" % str(nb), to_curses_attr(color))
-                        if show_names:
-                            self.addstr(' ', to_curses_attr(color))
->>>>>>> ea2b703b
                     if show_names:
                         self.addstr(' ', to_curses_attr(color))
                 if show_names:
@@ -91,39 +67,15 @@
         self._win = scr
 
     def refresh(self):
-<<<<<<< HEAD
         height, width = self._win.getmaxyx()
         self._win.erase()
         sorted_tabs = [tab for tab in self.core.tabs if tab]
-        if not config.get('show_inactive_tabs', True):
+        if not config.get('show_inactive_tabs'):
             sorted_tabs = [tab for tab in sorted_tabs if\
                                tab.vertical_color != get_theme().COLOR_VERTICAL_TAB_NORMAL]
         nb_tabs = len(sorted_tabs)
-        use_nicks = config.get('use_tab_nicks', True)
+        use_nicks = config.get('use_tab_nicks')
         if nb_tabs >= height:
-=======
-        with g_lock:
-            height, width = self._win.getmaxyx()
-            self._win.erase()
-            sorted_tabs = [tab for tab in self.core.tabs if tab]
-            if not config.get('show_inactive_tabs'):
-                sorted_tabs = [tab for tab in sorted_tabs if\
-                                   tab.vertical_color != get_theme().COLOR_VERTICAL_TAB_NORMAL]
-            nb_tabs = len(sorted_tabs)
-            use_nicks = config.get('use_tab_nicks')
-            if nb_tabs >= height:
-                for y, tab in enumerate(sorted_tabs):
-                    if tab.vertical_color == get_theme().COLOR_VERTICAL_TAB_CURRENT:
-                        pos = y
-                        break
-                # center the current tab as much as possible
-                if pos < height//2:
-                    sorted_tabs = sorted_tabs[:height]
-                elif nb_tabs - pos <= height//2:
-                    sorted_tabs = sorted_tabs[-height:]
-                else:
-                    sorted_tabs = sorted_tabs[pos-height//2 : pos+height//2]
->>>>>>> ea2b703b
             for y, tab in enumerate(sorted_tabs):
                 if tab.vertical_color == get_theme().COLOR_VERTICAL_TAB_CURRENT:
                     pos = y
@@ -137,9 +89,7 @@
                 sorted_tabs = sorted_tabs[pos-height//2 : pos+height//2]
         for y, tab in enumerate(sorted_tabs):
             color = tab.vertical_color
-
-<<<<<<< HEAD
-            if not config.get('vertical_tab_list_sort', 'desc') != 'asc':
+            if not config.get('vertical_tab_list_sort') != 'asc':
                 y = height - y - 1
             self.addstr(y, 0, "%2d" % tab.nb,
                     to_curses_attr(get_theme().COLOR_VERTICAL_TAB_NUMBER))
@@ -152,20 +102,4 @@
         self._win.attron(separator)
         self._win.vline(0, width-1, curses.ACS_VLINE, height)
         self._win.attroff(separator)
-        self._refresh()
-=======
-                if not config.get('vertical_tab_list_sort') != 'asc':
-                    y = height - y - 1
-                self.addstr(y, 0, "%2d" % tab.nb,
-                        to_curses_attr(get_theme().COLOR_VERTICAL_TAB_NUMBER))
-                self.addstr('.')
-                if use_nicks:
-                    self.addnstr("%s" % tab.get_nick(), width - 4, to_curses_attr(color))
-                else:
-                    self.addnstr("%s" % tab.name, width - 4, to_curses_attr(color))
-            separator = to_curses_attr(get_theme().COLOR_VERTICAL_SEPARATOR)
-            self._win.attron(separator)
-            self._win.vline(0, width-1, curses.ACS_VLINE, height)
-            self._win.attroff(separator)
-            self._refresh()
->>>>>>> ea2b703b
+        self._refresh()