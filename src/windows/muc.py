"""
Windows specific to a MUC
"""

import logging
log = logging.getLogger(__name__)

import curses

from . import Win

import poopt
from config import config
from theming import to_curses_attr, get_theme

class UserList(Win):
    def __init__(self):
        Win.__init__(self)
        self.pos = 0

    def scroll_up(self):
        self.pos += self.height-1
        return True

    def scroll_down(self):
        pos = self.pos
        self.pos -= self.height-1
        if self.pos < 0:
            self.pos = 0
        return self.pos != pos

    def draw_plus(self, y):
        self.addstr(y, self.width-2, '++', to_curses_attr(get_theme().COLOR_MORE_INDICATOR))

    def refresh(self, users):
        log.debug('Refresh: %s', self.__class__.__name__)
        if config.get('hide_user_list'):
            return # do not refresh if this win is hidden.
<<<<<<< HEAD
        self._win.erase()
        if config.get('user_list_sort', 'desc').lower() == 'asc':
            y, x = self._win.getmaxyx()
            y -= 1
            users = sorted(users)
        else:
            y = 0
            users = sorted(users)

        if len(users) < self.height:
            self.pos = 0
        elif self.pos >= len(users) - self.height and self.pos != 0:
            self.pos = len(users) - self.height
        for user in users[self.pos:]:
            self.draw_role_affiliation(y, user)
            self.draw_status_chatstate(y, user)
            self.addstr(y, 2,
                    poopt.cut_by_columns(user.nick, self.width - 2),
                    to_curses_attr(user.color))
            if config.get('user_list_sort', 'desc').lower() == 'asc':
=======
        with g_lock:
            self._win.erase()
            if config.get('user_list_sort').lower() == 'asc':
                y, x = self._win.getmaxyx()
>>>>>>> ea2b703b
                y -= 1
            else:
<<<<<<< HEAD
                y += 1
            if y == self.height:
                break
        # draw indicators of position in the list
        if self.pos > 0:
            if config.get('user_list_sort', 'desc').lower() == 'asc':
                self.draw_plus(self.height-1)
            else:
                self.draw_plus(0)
        if self.pos + self.height < len(users):
            if config.get('user_list_sort', 'desc').lower() == 'asc':
                self.draw_plus(0)
            else:
                self.draw_plus(self.height-1)
        self._refresh()
=======
                y = 0
                users = sorted(users)

            if len(users) < self.height:
                self.pos = 0
            elif self.pos >= len(users) - self.height and self.pos != 0:
                self.pos = len(users) - self.height
            for user in users[self.pos:]:
                self.draw_role_affiliation(y, user)
                self.draw_status_chatstate(y, user)
                self.addstr(y, 2,
                        poopt.cut_by_columns(user.nick, self.width - 2),
                        to_curses_attr(user.color))
                if config.get('user_list_sort').lower() == 'asc':
                    y -= 1
                else:
                    y += 1
                if y == self.height:
                    break
            # draw indicators of position in the list
            if self.pos > 0:
                if config.get('user_list_sort').lower() == 'asc':
                    self.draw_plus(self.height-1)
                else:
                    self.draw_plus(0)
            if self.pos + self.height < len(users):
                if config.get('user_list_sort').lower() == 'asc':
                    self.draw_plus(0)
                else:
                    self.draw_plus(self.height-1)
            self._refresh()
>>>>>>> ea2b703b

    def draw_role_affiliation(self, y, user):
        theme = get_theme()
        color = theme.color_role(user.role)
        symbol = theme.char_affiliation(user.affiliation)
        self.addstr(y, 1, symbol, to_curses_attr(color))

    def draw_status_chatstate(self, y, user):
        show_col = get_theme().color_show(user.show)
        if user.chatstate == 'composing':
            char = get_theme().CHAR_CHATSTATE_COMPOSING
        elif user.chatstate == 'active':
            char = get_theme().CHAR_CHATSTATE_ACTIVE
        elif user.chatstate == 'paused':
            char = get_theme().CHAR_CHATSTATE_PAUSED
        else:
            char = get_theme().CHAR_STATUS
        self.addstr(y, 0, char, to_curses_attr(show_col))

    def resize(self, height, width, y, x):
        separator = to_curses_attr(get_theme().COLOR_VERTICAL_SEPARATOR)
        self._resize(height, width, y, x)
        self._win.attron(separator)
        self._win.vline(0, 0, curses.ACS_VLINE, self.height)
        self._win.attroff(separator)

class Topic(Win):
    def __init__(self):
        Win.__init__(self)
        self._message = ''

    def refresh(self, topic=None):
        log.debug('Refresh: %s', self.__class__.__name__)
        self._win.erase()
        if topic:
            msg = topic[:self.width-1]
        else:
            msg = self._message[:self.width-1]
        self.addstr(0, 0, msg, to_curses_attr(get_theme().COLOR_TOPIC_BAR))
        (y, x) = self._win.getyx()
        remaining_size = self.width - x
        if remaining_size:
            self.addnstr(' '*remaining_size, remaining_size,
                         to_curses_attr(get_theme().COLOR_INFORMATION_BAR))
        self._refresh()

    def set_message(self, message):
        self._message = message
<|MERGE_RESOLUTION|>--- conflicted
+++ resolved
@@ -36,9 +36,8 @@
         log.debug('Refresh: %s', self.__class__.__name__)
         if config.get('hide_user_list'):
             return # do not refresh if this win is hidden.
-<<<<<<< HEAD
         self._win.erase()
-        if config.get('user_list_sort', 'desc').lower() == 'asc':
+        if config.get('user_list_sort').lower() == 'asc':
             y, x = self._win.getmaxyx()
             y -= 1
             users = sorted(users)
@@ -56,64 +55,24 @@
             self.addstr(y, 2,
                     poopt.cut_by_columns(user.nick, self.width - 2),
                     to_curses_attr(user.color))
-            if config.get('user_list_sort', 'desc').lower() == 'asc':
-=======
-        with g_lock:
-            self._win.erase()
             if config.get('user_list_sort').lower() == 'asc':
-                y, x = self._win.getmaxyx()
->>>>>>> ea2b703b
                 y -= 1
             else:
-<<<<<<< HEAD
                 y += 1
             if y == self.height:
                 break
         # draw indicators of position in the list
         if self.pos > 0:
-            if config.get('user_list_sort', 'desc').lower() == 'asc':
+            if config.get('user_list_sort').lower() == 'asc':
                 self.draw_plus(self.height-1)
             else:
                 self.draw_plus(0)
         if self.pos + self.height < len(users):
-            if config.get('user_list_sort', 'desc').lower() == 'asc':
+            if config.get('user_list_sort').lower() == 'asc':
                 self.draw_plus(0)
             else:
                 self.draw_plus(self.height-1)
         self._refresh()
-=======
-                y = 0
-                users = sorted(users)
-
-            if len(users) < self.height:
-                self.pos = 0
-            elif self.pos >= len(users) - self.height and self.pos != 0:
-                self.pos = len(users) - self.height
-            for user in users[self.pos:]:
-                self.draw_role_affiliation(y, user)
-                self.draw_status_chatstate(y, user)
-                self.addstr(y, 2,
-                        poopt.cut_by_columns(user.nick, self.width - 2),
-                        to_curses_attr(user.color))
-                if config.get('user_list_sort').lower() == 'asc':
-                    y -= 1
-                else:
-                    y += 1
-                if y == self.height:
-                    break
-            # draw indicators of position in the list
-            if self.pos > 0:
-                if config.get('user_list_sort').lower() == 'asc':
-                    self.draw_plus(self.height-1)
-                else:
-                    self.draw_plus(0)
-            if self.pos + self.height < len(users):
-                if config.get('user_list_sort').lower() == 'asc':
-                    self.draw_plus(0)
-                else:
-                    self.draw_plus(self.height-1)
-            self._refresh()
->>>>>>> ea2b703b
 
     def draw_role_affiliation(self, y, user):
         theme = get_theme()
