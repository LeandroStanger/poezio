--- conflicted
+++ resolved
@@ -11,14 +11,9 @@
 log = logging.getLogger(__name__)
 
 import curses
-<<<<<<< HEAD
+import os
 from slixmpp.xmlstream import matcher
 from slixmpp.xmlstream.handler import Callback
-=======
-import os
-from sleekxmpp.xmlstream import matcher
-from sleekxmpp.xmlstream.handler import Callback
->>>>>>> 088c6c6a
 
 from . import Tab
 
